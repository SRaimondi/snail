use std::ops::{
    Add, AddAssign, Deref, Div, DivAssign, Index, IndexMut, Mul, MulAssign, Sub, SubAssign,
};

#[derive(Copy, Clone, Debug, Eq, PartialEq)]
#[repr(u8)]
pub enum Axis2 {
    X = 0,
    Y = 1,
}

impl Axis2 {
    #[inline]
    pub const fn next(self) -> Self {
        match self {
            Self::X => Self::Y,
            Self::Y => Self::X,
        }
    }
}

macro_rules! generate_vec2 {
    ($name:ident, $t:ty) => {
        #[derive(Copy, Clone, Debug, Default, PartialEq)]
        #[repr(C)]
        pub struct $name {
            elements: [$t; 2],
        }

        impl $name {
            #[inline]
            pub const fn new(x: $t, y: $t) -> Self {
                Self { elements: [x, y] }
            }

            #[inline]
            pub const fn broadcast(v: $t) -> Self {
                Self::new(v, v)
            }

<<<<<<< HEAD
=======
            #[inline]
            pub fn from_polar(radius: $t, angle: $t) -> Self {
                let (s, c) = angle.sin_cos();
                Self::new(radius * c, radius * s)
            }

            // Element access
>>>>>>> 2aa0e1b2
            #[inline]
            pub const fn x(self) -> $t {
                self.elements[Axis2::X as usize]
            }

            #[inline]
            pub const fn y(self) -> $t {
                self.elements[Axis2::Y as usize]
            }

            #[inline]
            pub fn x_mut(&mut self) -> &mut $t {
                &mut self.elements[Axis2::X as usize]
            }

            #[inline]
            pub fn y_mut(&mut self) -> &mut $t {
                &mut self.elements[Axis2::Y as usize]
            }

            #[inline]
            pub const fn len(self) -> usize {
                2
            }

            /// # Safety
            /// The index should either be 0 or 1, otherwise we get undefined behaviour
            #[inline]
            pub unsafe fn get_unchecked(self, i: usize) -> $t {
                debug_assert!(i < self.len());
                *self.elements.get_unchecked(i)
            }

            /// # Safety
            /// The index should either be 0 or 1, otherwise we get undefined behaviour
            #[inline]
            pub unsafe fn get_unchecked_mut(&mut self, i: usize) -> &mut $t {
                debug_assert!(i < self.len());
                self.elements.get_unchecked_mut(i)
            }

            #[inline]
            pub fn get(self, i: usize) -> Option<$t> {
                if i < self.len() {
                    Some(unsafe { self.get_unchecked(i) })
                } else {
                    None
                }
            }

            #[inline]
            pub fn get_mut(&mut self, i: usize) -> Option<&mut $t> {
                if i < self.len() {
                    Some(unsafe { self.get_unchecked_mut(i) })
                } else {
                    None
                }
            }

            #[inline]
            pub fn element_wise_min(self, rhs: Self) -> Self {
                Self::new(self.x().min(rhs.x()), self.y().min(rhs.y()))
            }

            #[inline]
            pub fn element_wise_max(self, rhs: Self) -> Self {
                Self::new(self.x().max(rhs.x()), self.y().max(rhs.y()))
            }

            #[inline]
            pub fn element_wise_product(self, rhs: Self) -> Self {
                Self::new(self.x() * rhs.x(), self.y() * rhs.y())
            }

            #[inline]
            pub fn element_wise_quotient(self, rhs: Self) -> Self {
                Self::new(self.x() / rhs.x(), self.y() / rhs.y())
            }

            #[inline]
            pub fn element_wise_abs(self) -> Self {
                Self::new(self.x().abs(), self.y().abs())
            }

            #[inline]
            pub fn element_wise_recip(self) -> Self {
                Self::new(self.x().recip(), self.y().recip())
            }

            #[inline]
            pub fn element_wise_clamp(self, min: $t, max: $t) -> Self {
                Self::new(self.x().clamp(min, max), self.y().clamp(min, max))
            }

            #[inline]
            pub fn normalised(self) -> Self {
                let l = self.length();
                self / l
            }

            #[inline]
            pub fn normalised_fast(self) -> Self {
                let inv_l = 1.0 / self.length();
                inv_l * self
            }

            #[inline]
            pub fn normalise(&mut self) {
                let l = self.length();
                *self.x_mut() /= l;
                *self.y_mut() /= l;
            }

            #[inline]
            pub fn normalise_fast(&mut self) {
                let inv_l = 1.0 / self.length();
                *self.x_mut() *= inv_l;
                *self.y_mut() *= inv_l;
            }

            #[inline]
            pub fn lerp(self, t: $t, end: Self) -> Self {
                self + t * (end - self)
            }

            #[inline]
            pub fn dot(self, rhs: Self) -> $t {
                self.x() * rhs.x() + self.y() * rhs.y()
            }

            #[inline]
            pub fn length_squared(self) -> $t {
                self.dot(self)
            }

            #[inline]
            pub fn length(self) -> $t {
                self.length_squared().sqrt()
            }

            #[inline]
            pub fn min_element(self) -> $t {
                self.x().min(self.y())
            }

            #[inline]
            pub fn max_element(self) -> $t {
                self.x().max(self.y())
            }

            #[inline]
            pub fn permute(self, x_axis: Axis2, y_axis: Axis2) -> Self {
                Self::new(self[x_axis], self[y_axis])
            }

            #[inline]
            pub fn permute_with_array(self, axes: [Axis2; 2]) -> Self {
                self.permute(axes[0], axes[1])
            }

            #[inline]
            pub fn largest_axis(self) -> Axis2 {
                if self.x() >= self.y() {
                    Axis2::X
                } else {
                    Axis2::Y
                }
            }

            #[inline]
            pub fn rotate(self, angle_rad: $t) -> Self {
                let (s, c) = angle_rad.sin_cos();
                Self::new(self.x() * c - self.y() * s, self.x() * s + self.y() * c)
            }
        }

        impl Add for $name {
            type Output = Self;

            #[inline]
            fn add(self, rhs: Self) -> Self {
                Self::new(self.x() + rhs.x(), self.y() + rhs.y())
            }
        }

        impl AddAssign for $name {
            #[inline]
            fn add_assign(&mut self, rhs: Self) {
                *self.x_mut() += rhs.x();
                *self.y_mut() += rhs.y();
            }
        }

        impl Sub for $name {
            type Output = Self;

            #[inline]
            fn sub(self, rhs: Self) -> Self {
                Self::new(self.x() - rhs.x(), self.y() - rhs.y())
            }
        }

        impl SubAssign for $name {
            #[inline]
            fn sub_assign(&mut self, rhs: Self) {
                *self.x_mut() -= rhs.x();
                *self.y_mut() -= rhs.y();
            }
        }

        impl Mul<$name> for $t {
            type Output = $name;

            #[inline]
            fn mul(self, rhs: $name) -> Self::Output {
                Self::Output::new(self * rhs.x(), self * rhs.y())
            }
        }

        impl Mul<$t> for $name {
            type Output = Self;

            #[inline]
            fn mul(self, rhs: $t) -> Self::Output {
                Self::Output::new(self.x() * rhs, self.y() * rhs)
            }
        }

        impl MulAssign<$t> for $name {
            #[inline]
            fn mul_assign(&mut self, rhs: $t) {
                *self.x_mut() *= rhs;
                *self.y_mut() *= rhs;
            }
        }

        impl Div<$t> for $name {
            type Output = Self;

            #[inline]
            fn div(self, rhs: $t) -> Self::Output {
                Self::Output::new(self.x() / rhs, self.y() / rhs)
            }
        }

        impl DivAssign<$t> for $name {
            #[inline]
            fn div_assign(&mut self, rhs: $t) {
                *self.x_mut() /= rhs;
                *self.y_mut() /= rhs;
            }
        }

        impl Deref for $name {
            type Target = [$t];

            #[inline]
            fn deref(&self) -> &Self::Target {
                &self.elements
            }
        }

        impl Index<Axis2> for $name {
            type Output = $t;

            #[inline]
            fn index(&self, index: Axis2) -> &Self::Output {
                &self.elements[index as usize]
            }
        }

        impl IndexMut<Axis2> for $name {
            #[inline]
            fn index_mut(&mut self, index: Axis2) -> &mut Self::Output {
                &mut self.elements[index as usize]
            }
        }
    };
}

generate_vec2!(Vec2f32, f32);
generate_vec2!(Vec2f64, f64);<|MERGE_RESOLUTION|>--- conflicted
+++ resolved
@@ -38,8 +38,6 @@
                 Self::new(v, v)
             }
 
-<<<<<<< HEAD
-=======
             #[inline]
             pub fn from_polar(radius: $t, angle: $t) -> Self {
                 let (s, c) = angle.sin_cos();
@@ -47,7 +45,6 @@
             }
 
             // Element access
->>>>>>> 2aa0e1b2
             #[inline]
             pub const fn x(self) -> $t {
                 self.elements[Axis2::X as usize]
